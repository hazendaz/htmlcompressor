--- conflicted
+++ resolved
@@ -34,25 +34,12 @@
           java-version: 25
 
       - name: Initialize CodeQL
-<<<<<<< HEAD
-        uses: github/codeql-action/init@014f16e7ab1402f30e7c3329d33797e7948572db   # v4
-=======
         uses: github/codeql-action/init@014f16e7ab1402f30e7c3329d33797e7948572db # v4
->>>>>>> f74dc72e
         with:
           queries: +security-and-quality
 
       - name: Autobuild
-<<<<<<< HEAD
-        uses: github/codeql-action/autobuild@014f16e7ab1402f30e7c3329d33797e7948572db   # v4
-
-      - name: Perform CodeQL Analysis
-        uses: github/codeql-action/analyze@014f16e7ab1402f30e7c3329d33797e7948572db   # v4
-        with:
-          category: "/language:${{ matrix.language }}"
-=======
         uses: github/codeql-action/autobuild@014f16e7ab1402f30e7c3329d33797e7948572db # v4
 
       - name: Perform CodeQL Analysis
-        uses: github/codeql-action/analyze@014f16e7ab1402f30e7c3329d33797e7948572db # v4
->>>>>>> f74dc72e
+        uses: github/codeql-action/analyze@014f16e7ab1402f30e7c3329d33797e7948572db # v4