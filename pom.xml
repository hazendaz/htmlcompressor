--- conflicted
+++ resolved
@@ -29,11 +29,7 @@
 
     <groupId>com.github.hazendaz</groupId>
     <artifactId>htmlcompressor</artifactId>
-<<<<<<< HEAD
     <version>1.11.1-SNAPSHOT</version>
-=======
-    <version>2.2.1-SNAPSHOT</version>
->>>>>>> 804c2e1e
 
     <name>htmlcompressor</name>
     <description>HtmlCompressor is a small, fast and very easy to use Java library that minifies given HTML or XML source by
@@ -116,11 +112,7 @@
         <module.name>com.github.hazendaz.htmlcompressor</module.name>
 
         <!-- Reproducible Builds -->
-<<<<<<< HEAD
         <project.build.outputTimestamp>1745093666</project.build.outputTimestamp>
-=======
-        <project.build.outputTimestamp>1745092110</project.build.outputTimestamp>
->>>>>>> 804c2e1e
 
         <!-- External Modules -->
         <slf4j.version>2.0.17</slf4j.version>
