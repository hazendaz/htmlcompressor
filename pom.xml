--- conflicted
+++ resolved
@@ -29,12 +29,7 @@
 
     <groupId>com.github.hazendaz</groupId>
     <artifactId>htmlcompressor</artifactId>
-<<<<<<< HEAD
     <version>1.9.4-SNAPSHOT</version>
-    <packaging>jar</packaging>
-=======
-    <version>2.0.3-SNAPSHOT</version>
->>>>>>> 14c099a3
 
     <name>htmlcompressor</name>
     <description>HtmlCompressor is a small, fast and very easy to use Java library that minifies given HTML or XML source by
@@ -116,11 +111,7 @@
         <module.name>com.github.hazendaz.htmlcompressor</module.name>
 
         <!-- Reproducible Builds -->
-<<<<<<< HEAD
         <project.build.outputTimestamp>1709785301</project.build.outputTimestamp>
-=======
-        <project.build.outputTimestamp>1724013566</project.build.outputTimestamp>
->>>>>>> 14c099a3
 
         <!-- External Modules -->
         <slf4j.version>2.0.16</slf4j.version>
